import streamlit as st
import pandas as pd
import numpy as np
import matplotlib.pyplot as plt
from matplotlib.patches import Patch
from matplotlib.lines import Line2D
import seaborn as sns
from pyvis.network import Network
import math
import random
import tempfile
import base64
from pathlib import Path
from matplotlib import patches
from itertools import combinations
import requests
from io import StringIO

CSV_FILES = [
<<<<<<< HEAD
    'Females_45to64_preprocessed.csv',
    'Females_65plus_preprocessed.csv', 
    'Females_below45_preprocessed.csv',
    'Males_45to64_preprocessed.csv',
    'Males_65plus_preprocessed.csv',
    'Males_below45_preprocessed.csv',
    'FEMALE_45to64_SAIL_preprocessed.csv',
    'SAIL_FEMALE_65plus_preprocessed.csv',
    'SAIL_FEMALE_below45_preprocessed.csv',    
    'SAIL_MALE_45to64_preprocessed.csv',
    'SAIL_MALE_65plus_preprocessed.csv',
    'SAIL_MALE_below45_preprocessed.csv'
=======
    'Females_45to64.csv',
    'Females_65plus.csv', 
    'Females_below45.csv',
    'Males_45to64.csv',
    'Males_65plus.csv',
    'Males_below45.csv',
    'SAIL_FEMALES_45to64.csv',
    'SAIL_FEMALES_65plus.csv',
    'SAIL_FEMALES_below45.csv',    
    'SAIL_MALES_45to64.csv',
    'SAIL_MALES_65plus.csv',
    'SAIL_MALES_below45.csv'
>>>>>>> 0969ac4b
    ]

def get_readable_filename(filename):
    if filename == 'Females_45to64_preprocessed.csv':
        return 'Females 45 to 64 years'
    elif filename == 'Females_65plus_preprocessed.csv':
        return 'Females 65 years and over'
    elif filename == 'Females_below45_preprocessed.csv':
        return 'Females below 45 years'
    elif filename == 'Males_45to64_preprocessed.csv':
        return 'Males 45 to 64 years'
    elif filename == 'Males_65plus_preprocessed.csv':
        return 'Males 65 years and over'
    elif filename == 'Males_below45_preprocessed.csv':
        return 'Males below 45 years'
<<<<<<< HEAD
    if filename == 'FEMALE_45to64_SAIL_preprocessed.csv':
        return 'Females 45 to 64 years SAIL'
    elif filename == 'SAIL_FEMALE_65plus_preprocessed.csv':
        return 'SAIL Females 65 years and over'
    elif filename == 'SAIL_FEMALE_below45_preprocessed.csv':
        return 'SAIL Females below 45 years'
    elif filename == 'SAIL_MALE_45to64_preprocessed.csv':
        return 'SAIL Males 45 to 64 years'
    elif filename == 'SAIL_MALE_65plus_preprocessed.csv':
        return 'SAIL Males 65 years and over'
    elif filename == 'SAIL_MALE_below45_preprocessed.csv':
=======
    if filename == 'SAIL_FEMALES_45to64.csv':
        return 'SAIL Females 45 to 64 years'
    elif filename == 'SAIL_FEMALES_65plus.csv':
        return 'SAIL Females 65 years and over'
    elif filename == 'SAIL_FEMALES_below45.csv':
        return 'SAIL Females below 45 years'
    elif filename == 'SAIL_MALES_45to64.csv':
        return 'SAIL Males 45 to 64 years'
    elif filename == 'SAIL_MALES_65plus.csv':
        return 'SAIL Males 65 years and over'
    elif filename == 'SAIL_MALES_below45.csv':
>>>>>>> 0969ac4b
        return 'SAIL Males below 45 years'
    else:
        return filename

def load_and_process_data(input_file):
    """Load and process the selected CSV file"""
    try:
        # Use secrets configuration or default to main branch
        branch = st.secrets.get('github_branch', 'main')
        github_url = f"https://raw.githubusercontent.com/MikelWL/personalised_mltc/{branch}/data/{input_file}"
        print(f"Attempting to load from URL: {github_url}")  # Debug print
        try:
            response = requests.get(github_url)
            response.raise_for_status()  # Raise an exception for bad status codes  
            print(f"Response status code: {response.status_code}")  # Debug print
            data = pd.read_csv(StringIO(response.text))
        except Exception as e:
            print(f"Error fetching data: {str(e)}")  # Debug print   
            raise

        total_patients = data['TotalPatientsInGroup'].iloc[0]

        # Determine gender and age group from filename  
        filename_lower = input_file.lower()
        
        if 'females' in filename_lower:
            gender = 'Female'
        elif 'males' in filename_lower: 
            gender = 'Male'
        else:
            gender = 'Unknown Gender'

        if 'below45' in filename_lower:
            age_group = '<45' 
        elif '45to64' in filename_lower:
            age_group = '45-64'
        elif '65plus' in filename_lower:
            age_group = '65+'
        else:
            age_group = 'Unknown Age Group'

        return data, total_patients, gender, age_group

    except Exception as e:
        st.error(f"Error loading file: {str(e)}")
        print(f"Detailed error: {str(e)}")  # Debug print
        import traceback 
        print(traceback.format_exc())  # Print full traceback
        return None, None, None, None
def clear_session_state():
    """Clear all analysis results from session state when a new file is uploaded"""
    st.session_state.sensitivity_results = None
    st.session_state.network_html = None
    st.session_state.combinations_results = None
    st.session_state.combinations_fig = None
    st.session_state.personalized_html = None
    st.session_state.selected_conditions = []
    st.session_state.min_or = 2.0
    st.session_state.time_horizon = 5
    st.session_state.time_margin = 0.1
    st.session_state.min_frequency = None
    st.session_state.min_percentage = None
    st.session_state.unique_conditions = []


# Disease category mappings
condition_categories = {
    "Anaemia": "Blood",
    "Cardiac Arrhythmias": "Circulatory",
    "Coronary Heart Disease": "Circulatory",
    "Heart Failure": "Circulatory",
    "Hypertension": "Circulatory",
    "Peripheral Vascular Disease": "Circulatory",
    "Stroke": "Circulatory",
    "Barretts Oesophagus": "Digestive",
    "Chronic Constipation": "Digestive",
    "Chronic Diarrhoea": "Digestive",
    "Cirrhosis": "Digestive",
    "Dysphagia": "Digestive",
    "Inflammatory Bowel Disease": "Digestive",
    "Reflux Disorders": "Digestive",
    "Hearing Loss": "Ear",
    "Addisons Disease": "Endocrine",
    "Diabetes": "Endocrine",
    "Polycystic Ovary Syndrome": "Endocrine",
    "Thyroid Disorders": "Endocrine",
    "Visual Impairment": "Eye",
    "Chronic Kidney Disease": "Genitourinary",
    "Menopausal And Perimenopausal": "Genitourinary",
    "Menopausal and Perimenopausal": "Genitourinary",
    "Dementia": "Mental",
    "Mental Illness": "Mental",
    "Tourette": "Mental",
    "Chronic Arthritis": "Musculoskeletal",
    "Chronic Pain Conditions": "Musculoskeletal",
    "Osteoporosis": "Musculoskeletal",
    "Cancer": "Neoplasms",
    "Cerebral Palsy": "Nervous",
    "Epilepsy": "Nervous",
    "Insomnia": "Nervous",
    "Multiple Sclerosis": "Nervous",
    "Neuropathic Pain": "Nervous",
    "Parkinsons": "Nervous",
    "Bronchiectasis": "Respiratory",
    "Chronic Airway Diseases": "Respiratory",
    "Chronic Pneumonia": "Respiratory",
    "Interstitial Lung Disease": "Respiratory",
    "Psoriasis": "Skin"
}


SYSTEM_COLORS = {
    "Blood": "#DC143C",        # Crimson
    "Circulatory": "#FF4500",  # Orange Red
    "Digestive": "#32CD32",    # Lime Green
    "Ear": "#4169E1",         # Royal Blue
    "Endocrine": "#BA55D3",    # Medium Orchid
    "Eye": "#1E90FF",         # Dodger Blue (changed from teal)
    "Genitourinary": "#DAA520", # Goldenrod
    "Mental": "#8B4513",       # Saddle Brown
    "Musculoskeletal": "#4682B4", # Steel Blue
    "Neoplasms": "#800080",    # Purple
    "Nervous": "#FFD700",      # Gold
    "Respiratory": "#006400",   # Dark Green (changed from teal)
    "Skin": "#F08080",        # Light Coral
    "Other": "#808080"         # Gray
}


def parse_iqr(iqr_string):
    """Parse IQR string of format 'median [Q1-Q3]' into (median, q1, q3)"""
    try:
        median_str, iqr = iqr_string.split(' [')
        q1, q3 = iqr.strip(']').split('-')
        return float(median_str), float(q1), float(q3)
    except:
        return 0.0, 0.0, 0.0


@st.cache_data
def perform_sensitivity_analysis(data, top_n=5):
    """Perform sensitivity analysis with configurable number of top trajectories"""
    or_thresholds = [2, 3, 4, 5, 6, 7, 8, 9, 10, 11, 12, 13, 14, 15]
    results = []
    total_patients = data['TotalPatientsInGroup'].iloc[0]

    # Get top n patterns from full dataset first
    top_patterns = data.nlargest(top_n, 'OddsRatio')[
        ['ConditionA', 'ConditionB', 'OddsRatio', 'PairFrequency',
         'MedianDurationYearsWithIQR', 'DirectionalPercentage', 'Precedence']
    ].to_dict('records')

    for threshold in or_thresholds:
        filtered_data = data[data['OddsRatio'] >= threshold].copy()
        n_trajectories = len(filtered_data)

        total_pairs = filtered_data['PairFrequency'].sum()
        estimated_unique_patients = total_pairs / 2
        coverage = min((estimated_unique_patients / total_patients) * 100, 100.0)

        system_pairs = set()
        for _, row in filtered_data.iterrows():
            sys_a = condition_categories.get(row['ConditionA'], 'Other')
            sys_b = condition_categories.get(row['ConditionB'], 'Other')
            if sys_a != sys_b:
                system_pairs.add(tuple(sorted([sys_a, sys_b])))

        duration_stats = filtered_data['MedianDurationYearsWithIQR'].apply(parse_iqr)
        medians = [x[0] for x in duration_stats if x[0] > 0]
        q1s = [x[1] for x in duration_stats if x[1] > 0]
        q3s = [x[2] for x in duration_stats if x[2] > 0]

        results.append({
            'OR_Threshold': threshold,
            'Num_Trajectories': n_trajectories,
            'Coverage_Percent': round(coverage, 2),
            'System_Pairs': len(system_pairs),
            'Median_Duration': round(np.median(medians) if medians else 0, 2),
            'Q1_Duration': round(np.median(q1s) if q1s else 0, 2),
            'Q3_Duration': round(np.median(q3s) if q3s else 0, 2),
            'Top_Patterns': top_patterns
        })

    return pd.DataFrame(results)

def create_patient_count_legend(G):
    """Create a dynamic patient count legend based on actual data values.
    Formats the legend to match the specified style with exact patient ranges and percentages.
    
    Args:
        G: NetworkX graph containing edge data with pair_frequency attribute
        
    Returns:
        str: HTML string containing the formatted legend
    """
    try:
        # Extract pair frequencies from graph edges and convert to integers
        pair_frequencies = [int(data['pair_frequency']) for _, _, data in G.edges(data=True)]
        
        if not pair_frequencies:
            return """<div>No data available for legend</div>"""
        
        # Calculate percentiles and round to integers
        percentiles = np.percentile(pair_frequencies, [0, 20, 40, 60, 80, 100])
        percentiles = [int(round(p)) for p in percentiles]
        
        # Define the CSS styles for the legend
        legend_styles = """
            <style>
                .legend-container {
                    position: absolute;
                    top: 10px;
                    right: 10px;
                    background: white;
                    padding: 15px;
                    border: 1px solid #ccc;
                    font-family: Arial, sans-serif;
                    font-size: 12px;
                    z-index: 1000;
                    box-shadow: 2px 2px 4px rgba(0,0,0,0.1);
                }
                .legend-title {
                    font-weight: bold;
                    margin-bottom: 10px;
                    color: #333;
                }
                .legend-item {
                    margin: 8px 0;
                    display: flex;
                    align-items: center;
                }
                .legend-line {
                    width: 40px;
                    margin-right: 10px;
                    background-color: black;
                }
                .legend-text {
                    color: #333;
                }
            </style>
        """
        
        # Create the legend container
        legend_html = f"""
            {legend_styles}
            <div class="legend-container">
                <div class="legend-title">Patient Count Ranges</div>
        """
        
        # Add the first four ranges
        for i in range(4):
            line_thickness = i + 1
            legend_html += f"""
                <div class="legend-item">
                    <div class="legend-line" style="height: {line_thickness}px;"></div>
                    <div class="legend-text">
                        {percentiles[i]} ≤ Patients < {percentiles[i+1]} ({i*20}% - {(i+1)*20}%)
                    </div>
                </div>
            """
        
        # Add the final range (80%+)
        legend_html += f"""
                <div class="legend-item">
                    <div class="legend-line" style="height: 5px;"></div>
                    <div class="legend-text">
                        Patients ≥ {percentiles[4]} (80%+)
                    </div>
                </div>
            </div>
        """
        
        return legend_html
        
    except Exception as e:
        print(f"Error creating legend: {str(e)}")
        return """<div>Error creating legend</div>"""



@st.cache_data
def create_network_graph(data, patient_conditions, min_or, time_horizon=None, time_margin=None):
    """Create network graph matching the personalized analysis visualization with cohort-style edges."""
    # Initialize network with higher resolution settings
    net = Network(height="1200px", width="100%", bgcolor='white', font_color='black', directed=True)

    # Enhanced network options
    net.set_options("""
    {
        "nodes": {
            "font": {"size": 24, "strokeWidth": 2},
            "scaling": {"min": 20, "max": 50}
        },
        "edges": {
            "color": {"inherit": false},
            "font": {
                "size": 18,
                "strokeWidth": 2,
                "align": "middle",
                "background": "rgba(255, 255, 255, 0.8)"
            },
            "smooth": {
                "type": "continuous",
                "roundness": 0.2
            }
        },
        "physics": {
            "enabled": false,
            "barnesHut": {
                "gravitationalConstant": -4000,
                "centralGravity": 0.1,
                "springLength": 250,
                "springConstant": 0.03,
                "damping": 0.1,
                "avoidOverlap": 1
            },
            "minVelocity": 0.75,
            "stabilization": {
                "enabled": true,
                "iterations": 1000,
                "updateInterval": 25
            }
        }
    }
    """)

    # Apply initial OR filter
    filtered_data = data[data['OddsRatio'] >= min_or].copy()
    total_patients = data['TotalPatientsInGroup'].iloc[0]
    
    # Find all connected conditions and their relationships
    connected_conditions = set()
    relationships_to_show = []
    
    for condition_a in patient_conditions:
        condition_relationships = filtered_data[
            (filtered_data['ConditionA'] == condition_a) |
            (filtered_data['ConditionB'] == condition_a)
        ]
        
        if time_horizon is not None and time_margin is not None:
            condition_relationships = condition_relationships[
                condition_relationships['MedianDurationYearsWithIQR'].apply(
                    lambda x: parse_iqr(x)[0]) <= time_horizon * (1 + time_margin)
            ]
        
        for _, row in condition_relationships.iterrows():
            other_condition = (row['ConditionB'] if row['ConditionA'] == condition_a 
                             else row['ConditionA'])
            
            if other_condition not in patient_conditions:
                connected_conditions.add(other_condition)
                relationships_to_show.append(row)
    
    active_conditions = set(patient_conditions) | connected_conditions

    # Organize by system
    system_conditions = {}
    for condition in active_conditions:
        category = condition_categories.get(condition, "Other")
        if category not in system_conditions:
            system_conditions[category] = []
        system_conditions[category].append(condition)

    # Calculate positions
    active_categories = {condition_categories[cond] for cond in active_conditions 
                        if cond in condition_categories}
    angle_step = (2 * math.pi) / len(active_categories)
    radius = 500
    system_centers = {}

    for i, category in enumerate(sorted(active_categories)):
        angle = i * angle_step
        x = radius * math.cos(angle)
        y = radius * math.sin(angle)
        system_centers[category] = (x, y)

    # Create body systems legend
    systems_legend_html = """
    <div style="position: absolute; top: 10px; right: 10px; background: white;
                padding: 10px; border: 1px solid #ddd; border-radius: 5px; z-index: 1000;">
        <h3 style="margin-top: 0; margin-bottom: 10px;">Legend</h3>
        <div style="margin-bottom: 10px;">
            <strong>Node Types:</strong><br>
            ★ Initial Condition<br>
            ○ Related Condition
        </div>
        <div>
            <strong>Body Systems:</strong><br>
    """

    for system, color in SYSTEM_COLORS.items():
        systems_legend_html += f"""
        <div style="display: flex; align-items: center; margin: 2px 0;">
            <div style="width: 15px; height: 15px; background-color: {color}50;
                 border: 1px solid {color}; margin-right: 5px;"></div>
            <span>{system}</span>
        </div>
        """

    systems_legend_html += """
        </div>
        <div style="margin-top: 10px;">
            <strong>Edge Information:</strong><br>
            • Edge thickness indicates strength of relationship<br>
            • Arrow indicates typical progression direction<br>
            • Hover over edges for detailed statistics
        </div>
    </div>
    """

    # Add nodes
    for category, conditions in system_conditions.items():
        center_x, center_y = system_centers[category]
        sub_radius = radius / (len(conditions) + 1)
        
        for j, condition in enumerate(conditions):
            sub_angle = (j / len(conditions)) * (2 * math.pi)
            node_x = center_x + sub_radius * math.cos(sub_angle)
            node_y = center_y + sub_radius * math.sin(sub_angle)
            
            is_initial = condition in patient_conditions
            node_label = f"★ {condition}" if is_initial else condition
            node_size = 40 if is_initial else 30
            base_color = SYSTEM_COLORS[category]
            
            net.add_node(
                condition,
                label=node_label,
                title=f"{condition}\nSystem: {category}",
                size=node_size,
                x=node_x,
                y=node_y,
                color={'background': f"{base_color}50", 
                       'border': '#000000' if is_initial else base_color},
                physics=True,
                fixed=False
            )

    # Get frequency percentiles for edge widths
    if relationships_to_show:
        freqs = [row['PairFrequency'] for row in relationships_to_show]
        percentiles = np.percentile(freqs, [0, 20, 40, 60, 80, 100])
    else:
        percentiles = np.zeros(6)  # Default if no relationships

    # Create dynamic edge width legend
    edge_legend_html = """
    <div style="position: absolute; top: 10px; left: 10px; background: white;
                padding: 10px; border: 1px solid #ddd; border-radius: 5px; z-index: 1000;">
        <div style="font-weight: bold; margin-bottom: 5px;">Patient Count Ranges</div>
    """
    
    # Add ranges to legend
    ranges = [
        (percentiles[0], percentiles[1], "0% - 20%"),
        (percentiles[1], percentiles[2], "20% - 40%"),
        (percentiles[2], percentiles[3], "40% - 60%"),
        (percentiles[3], percentiles[4], "60% - 80%"),
        (percentiles[4], percentiles[5], "80%+")
    ]
    
    for i, (lower, upper, label) in enumerate(ranges, 1):
        edge_legend_html += f"""
        <div style="margin: 5px 0;">
            <div style="border-bottom: {i}px solid black; width: 40px; 
                       display: inline-block; margin-right: 5px;"></div>
            {int(lower)} ≤ Patients < {int(upper)} ({label})
        </div>
        """
    edge_legend_html += "</div>"

    # Add edges with standardized widths
    processed_edges = set()
    
    for row in relationships_to_show:
        condition_a = row['ConditionA']
        condition_b = row['ConditionB']
        
        edge_pair = tuple(sorted([condition_a, condition_b]))
        if edge_pair in processed_edges:
            continue
        processed_edges.add(edge_pair)

        if "precedes" in row['Precedence']:
            parts = row['Precedence'].split(" precedes ")
            source = parts[0]
            target = parts[1]
            percentage = (row['DirectionalPercentage'] 
                        if source == condition_a 
                        else (100 - row['DirectionalPercentage']))
        else:
            source = condition_a
            target = condition_b
            percentage = row['DirectionalPercentage']

        # Calculate edge width based on percentiles
        freq = row['PairFrequency']
        for i, (lower, upper, _) in enumerate(ranges, 1):
            if lower <= freq < upper:
                edge_width = i
                break
        else:
            edge_width = 5  # Maximum width for highest range

        prevalence = (row['PairFrequency'] / total_patients) * 100
        
        edge_label = (
            f"OR: {row['OddsRatio']:.1f}\n"
            f"Years: {row['MedianDurationYearsWithIQR']}\n"
            f"n={row['PairFrequency']} ({prevalence:.1f}%)\n"
            f"Proceeds: {percentage:.1f}%"
        )

        net.add_edge(
            source,
            target,
            label=edge_label,
            title=edge_label,
            width=edge_width,
            arrows={'to': {'enabled': True, 'scaleFactor': 1}},
            color={'color': 'rgba(128,128,128,0.7)', 'highlight': 'black'},
            smooth={'type': 'curvedCW', 'roundness': 0.2}
        )

    # Add export and download functionality
    export_script = """
    <script type="text/javascript">
    function exportHighRes() {
        const network = document.getElementsByTagName('canvas')[0];
        const scale = 3;
        
        const exportCanvas = document.createElement('canvas');
        exportCanvas.width = network.width * scale;
        exportCanvas.height = network.height * scale;
        
        const ctx = exportCanvas.getContext('2d');
        ctx.scale(scale, scale);
        ctx.drawImage(network, 0, 0);
        
        const link = document.createElement('a');
        link.download = 'trajectory_network.png';
        link.href = exportCanvas.toDataURL('image/png');
        link.click();
    }

    function downloadNetwork() {
        const htmlContent = document.documentElement.outerHTML;
        const blob = new Blob([htmlContent], { type: 'text/html' });
        const url = window.URL.createObjectURL(blob);
        const link = document.createElement('a');
        link.href = url;
        link.download = 'network.html';
        document.body.appendChild(link);
        link.click();
        document.body.removeChild(link);
        window.URL.revokeObjectURL(url);
    }
    </script>
    """

    buttons_html = """
    <div style="position: fixed; bottom: 20px; right: 20px; z-index: 1000;
                display: flex; gap: 10px;">
        <button onclick="exportHighRes()" 
                style="padding: 10px 20px; font-size: 16px; background-color: #4CAF50;
                       color: white; border: none; border-radius: 5px; cursor: pointer;">
            📸 Download High-Res Image
        </button>
        <button onclick="downloadNetwork()" 
                style="padding: 10px 20px; font-size: 16px; background-color: #4CAF50;
                       color: white; border: none; border-radius: 5px; cursor: pointer;">
            📥 Download Network
        </button>
    </div>
    """

    # Generate final HTML with all components
    network_html = net.generate_html()
    final_html = network_html.replace(
        '</head>',
        export_script + '</head>'
    ).replace(
        '</body>',
        f'{systems_legend_html}{edge_legend_html}{buttons_html}</body>'
    )

    return final_html

@st.cache_data
def analyze_condition_combinations(data, min_percentage, min_frequency):
    """Analyze combinations of conditions"""
    total_patients = data['TotalPatientsInGroup'].iloc[0]

    filtered_data = data[
        (data['Percentage'] >= min_percentage) &
        (data['PairFrequency'] >= min_frequency)
    ].copy()

    # Clean condition names
    for col in ['ConditionA', 'ConditionB']:
        filtered_data[col] = (filtered_data[col]
                            .str.replace(r'\s*\([^)]*\)', '', regex=True)
                            .str.replace('_', ' '))

    unique_conditions = pd.unique(filtered_data[['ConditionA', 'ConditionB']].values.ravel('K'))

    # Calculate frequencies
    pair_frequency_map = {}
    condition_frequency_map = {}

    for _, row in filtered_data.iterrows():
        for key in [f"{row['ConditionA']}_{row['ConditionB']}",
                   f"{row['ConditionB']}_{row['ConditionA']}"]:
            pair_frequency_map[key] = row['PairFrequency']

        for condition in [row['ConditionA'], row['ConditionB']]:
            condition_frequency_map[condition] = (
                condition_frequency_map.get(condition, 0) + row['PairFrequency']
            )

    # Analyze combinations
    result_data = []
    for k in range(3, min(8, len(unique_conditions) + 1)):
        for comb in combinations(unique_conditions, k):
            pair_frequencies = [
                pair_frequency_map.get(f"{a}_{b}", 0)
                for a, b in combinations(comb, 2)
            ]

            frequency = min(pair_frequencies)
            prevalence = (frequency / total_patients) * 100

            # Calculate odds ratio
            observed = frequency
            expected = total_patients
            for condition in comb:
                expected *= (condition_frequency_map[condition] / total_patients)

            odds_ratio = observed / expected if expected != 0 else float('inf')

            result_data.append({
                'Combination': ' + '.join(comb),
                'NumConditions': len(comb),
                'Minimum Pair Frequency': frequency,
                'Prevalence of the combination (%)': prevalence,
                'Total odds ratio': odds_ratio
            })

    results_df = pd.DataFrame(result_data)
    results_df = (results_df[results_df['Prevalence of the combination (%)'] > 0]
                 .sort_values('Prevalence of the combination (%)', ascending=False))

    return results_df

def create_sensitivity_plot(results):
    """Create the sensitivity analysis visualization"""
    fig, ax1 = plt.subplots(figsize=(12, 6))
    ax2 = ax1.twinx()

    x_vals = results['OR_Threshold'].values
    bar_heights = results['Num_Trajectories']

    # Plot bars and lines
    bars = ax1.bar(x_vals, bar_heights, alpha=0.3, color='navy')
    line = ax2.plot(x_vals, results['Coverage_Percent'], 'r-o', linewidth=2)

    # Add scatter plot with variable sizes
    sizes = (results['System_Pairs'] / results['System_Pairs'].max()) * 500
    scatter = ax2.scatter(x_vals, results['Coverage_Percent'], s=sizes, alpha=0.5, color='darkred')

    # Add text annotations
    for i, row in results.iterrows():
        ax1.text(row['OR_Threshold'], bar_heights[i] * 0.5,
                f"Median: {row['Median_Duration']:.1f}y\nIQR: [{row['Q1_Duration']:.1f}-{row['Q3_Duration']:.1f}]",
                ha='center', va='center', fontsize=10)

    # Labels and legend
    ax1.set_xlabel('Minimum Odds Ratio Threshold')
    ax1.set_ylabel('Number of Disease Trajectories')
    ax2.set_ylabel('Population Coverage (%)')

    legend_elements = [
        patches.Patch(facecolor='navy', alpha=0.3, label='Number of Trajectories'),
        Line2D([0], [0], color='r', marker='o', label='Population Coverage %'),
        Line2D([0], [0], marker='o', color='darkred', alpha=0.5,
               label='System Pairs', markersize=10, linestyle='None')
    ]
    ax1.legend(handles=legend_elements, loc='upper right')

    plt.title('Impact of Odds Ratio Threshold on Disease Trajectory Analysis')
    plt.tight_layout()
    return fig

def create_combinations_plot(results_df):
    """Create the combinations analysis visualization"""
    fig, ax = plt.subplots(figsize=(12, 6))

    top_10 = results_df.nlargest(10, 'Prevalence of the combination (%)')
    bars = ax.bar(range(len(top_10)), top_10['Prevalence of the combination (%)'])

    # Customize the plot
    ax.set_xticks(range(len(top_10)))
    ax.set_xticklabels(top_10['Combination'], rotation=45, ha='right')
    ax.set_title('Top 10 Condition Combinations by Prevalence')
    ax.set_xlabel('Condition Combinations')
    ax.set_ylabel('Prevalence (%)')

    # Add value labels on top of bars
    for i, bar in enumerate(bars):
        height = bar.get_height()
        ax.text(bar.get_x() + bar.get_width()/2., height,
                f'{height:.1f}%',
                ha='center', va='bottom')

    plt.tight_layout()
    return fig

# Add this function near the other functions, before main():
def create_personalized_analysis(data, patient_conditions, time_horizon=None, time_margin=None, min_or=2.0):
    """Create a personalized analysis of disease trajectories for a patient's conditions"""
    filtered_data = data[data['OddsRatio'] >= min_or].copy()
    total_patients = data['TotalPatientsInGroup'].iloc[0]

    def get_risk_level(odds_ratio):
        if odds_ratio >= 5:
            return "High", "#dc3545"
        elif odds_ratio >= 3:
            return "Moderate", "#ffc107"
        else:
            return "Low", "#28a745"

    html = """
    <style>
        .patient-analysis {
            font-family: ui-sans-serif, system-ui, -apple-system, BlinkMacSystemFont;
            margin: 20px 0;
            width: 100%;
            max-width: 100%;
        }
        .condition-section {
            margin-bottom: 30px;
            border: 1px solid #ddd;
            border-radius: 8px;
            padding: 20px;
            background-color: #f8f9fa;
            width: 100%;
        }
        .condition-header {
            font-size: 1.2em;
            color: #2c5282;
            margin-bottom: 15px;
            padding-bottom: 10px;
            border-bottom: 2px solid #e2e8f0;
        }
        .trajectory-table {
            width: 100%;
            border-collapse: collapse;
            margin: 10px 0;
            background-color: white;
            font-size: 14px;
        }
        .trajectory-table th {
            background-color: #f5f5f5;
            padding: 12px;
            text-align: left;
            border: 1px solid #ddd;
            white-space: nowrap;
        }
        .trajectory-table td {
            padding: 10px;
            border: 1px solid #ddd;
            vertical-align: top;
        }
        .risk-badge {
            padding: 4px 8px;
            border-radius: 4px;
            color: white;
            font-weight: bold;
        }
        .system-tag {
            display: inline-block;
            padding: 2px 6px;
            border-radius: 4px;
            background-color: #e2e8f0;
            font-size: 0.9em;
            margin-right: 5px;
        }
        .timeline-indicator {
            font-style: italic;
            color: #666;
        }
        .progression-arrow {
            color: #4a5568;
            font-weight: bold;
        }
        .percentage {
            color: #2d3748;
            font-weight: bold;
        }
        @media (max-width: 1200px) {
            .trajectory-table {
                display: block;
                overflow-x: auto;
                white-space: nowrap;
            }
        }
        .analysis-container {
            max-width: 100%;
            margin: 0 auto;
            padding: 20px;
        }
        .summary-section {
            background-color: #f8f9fa;
            border-radius: 8px;
            padding: 20px;
            margin: 20px 0;
            border: 1px solid #e2e8f0;
        }
    </style>
    <div class="patient-analysis">
        <div class="analysis-container">
            <h2>Personalized Disease Trajectory Analysis</h2>
            <div class="summary-section">
                <h3>Current Conditions:</h3>
                <p>""" + ", ".join(f"<span class='system-tag'>{condition_categories.get(cond, 'Other')}</span> {cond}" for cond in patient_conditions) + """</p>
            </div>
    """

    for condition_a in patient_conditions:
        time_filtered_data = filtered_data[
            (filtered_data['ConditionA'] == condition_a) |
            (filtered_data['ConditionB'] == condition_a)
        ]

        if time_horizon and time_margin:
            time_filtered_data = time_filtered_data[
                time_filtered_data['MedianDurationYearsWithIQR'].apply(
                    lambda x: parse_iqr(x)[0]) <= time_horizon * (1 + time_margin)
            ]

        if not time_filtered_data.empty:
            system_a = condition_categories.get(condition_a, 'Other')
            html += f"""
            <div class="condition-section">
                <div class="condition-header">
                    <span class="system-tag">{system_a}</span>
                    Progression Paths from {condition_a}
                </div>
                <table class="trajectory-table">
                    <thead>
                        <tr>
                            <th>Risk Level</th>
                            <th>Potential Progression</th>
                            <th>Expected Timeline</th>
                            <th>Statistical Support</th>
                            <th>Progression Details</th>
                        </tr>
                    </thead>
                    <tbody>
            """

            for _, row in time_filtered_data.sort_values('OddsRatio', ascending=False).iterrows():
                if row['ConditionA'] == condition_a:
                    other_condition = row['ConditionB']
                    direction_percentage = row['DirectionalPercentage']
                else:
                    other_condition = row['ConditionA']
                    direction_percentage = 100 - row['DirectionalPercentage']

                if other_condition not in patient_conditions:
                    system_b = condition_categories.get(other_condition, 'Other')
                    median, q1, q3 = parse_iqr(row['MedianDurationYearsWithIQR'])
                    prevalence = (row['PairFrequency'] / total_patients) * 100
                    risk_level, color = get_risk_level(row['OddsRatio'])

                    # Parse precedence to determine direction
                    if "precedes" in row['Precedence']:
                        parts = row['Precedence'].split(" precedes ")
                        first_condition = parts[0]
                        second_condition = parts[1]
                        direction = f"{first_condition} <span class='progression-arrow'>→</span> {second_condition}"
                        if first_condition == row['ConditionA']:
                            percentage = row['DirectionalPercentage']
                        else:
                            percentage = 100 - row['DirectionalPercentage']

                        progression_text = f"""
                            {direction}<br>
                            <span class='percentage'>{percentage:.1f}%</span> of cases follow this pattern
                        """
                    else:
                        direction = f"{condition_a} <span class='progression-arrow'>→</span> {other_condition}"
                        progression_text = f"""
                            {direction}<br>
                            <span class='percentage'>{direction_percentage:.1f}%</span> of cases follow this pattern
                        """

                    html += f"""
                        <tr>
                            <td><span class="risk-badge" style="background-color: {color}">{risk_level}</span></td>
                            <td>
                                <strong>{other_condition}</strong><br>
                                <span class="system-tag">{system_b}</span>
                            </td>
                            <td class="timeline-indicator">
                                Typically {median:.1f} years<br>
                                Range: {q1:.1f} to {q3:.1f} years
                            </td>
                            <td>
                                OR: {row['OddsRatio']:.1f}<br>
                                {row['PairFrequency']} cases ({prevalence:.1f}%)
                            </td>
                            <td>
                                {progression_text}
                            </td>
                        </tr>
                    """

            html += """
                    </tbody>
                </table>
            </div>
            """

    html += """
            <div class="summary-section">
                <h4>Understanding This Analysis:</h4>
                <ul>
                    <li><strong>Risk Level:</strong> Based on odds ratio strength (High: OR≥5, Moderate: OR≥3, Low: OR≥2)</li>
                    <li><strong>Expected Timeline:</strong> Median years and range between which progression typically occurs</li>
                    <li><strong>Statistical Support:</strong> Odds ratio and number of observed cases in the population</li>
                    <li><strong>Progression Details:</strong> Direction of progression and percentage of cases that follow this pattern</li>
                </ul>
            </div>
        </div>
    </div>
    """

    return html


    
def create_network_visualization(data, min_or, min_freq):
    """Create network visualization with legends with pastel colors matching paper style"""
    net = Network(height="800px", width="100%", bgcolor='white', font_color='black', directed=True)
    
    # Filter data
    filtered_data = data[
        (data['OddsRatio'] >= min_or) &
        (data['PairFrequency'] >= min_freq)
    ].copy()

    # Create condition categories legend HTML - Note the color50 for pastel effect
    legend_html = """
    <div style="position: absolute; top: 10px; left: 10px; background: white; padding: 10px; 
                border: 1px solid #ccc; font-size: 12px;">
        <div style="font-weight: bold; margin-bottom: 5px;">Condition Categories</div>
    """
    for category, color in sorted(SYSTEM_COLORS.items()):
        if category != "Other":
            legend_html += f"""
            <div style="margin: 2px 0;">
                <div style="display: inline-block; width: 20px; height: 20px; background: {color}50;
                     border: 1px solid {color}; margin-right: 5px;"></div>
                {category}
            </div>
            """
    legend_html += "</div>"

    # Create patient count ranges legend
    count_legend = """
    <div style="position: absolute; top: 10px; right: 10px; background: white; padding: 10px; 
                border: 1px solid #ccc; font-size: 12px;">
        <div style="font-weight: bold; margin-bottom: 5px;">Patient Count Ranges</div>
    """
    
    # Get frequency percentiles for edge widths
    freqs = filtered_data['PairFrequency'].values
    percentiles = np.percentile(freqs, [0, 20, 40, 60, 80, 100])
    
    # Add ranges to legend
    ranges = [
        (percentiles[0], percentiles[1], "0% - 20%"),
        (percentiles[1], percentiles[2], "20% - 40%"),
        (percentiles[2], percentiles[3], "40% - 60%"),
        (percentiles[3], percentiles[4], "60% - 80%"),
        (percentiles[4], percentiles[5], "80%+")
    ]
    
    for i, (lower, upper, label) in enumerate(ranges, 1):
        count_legend += f"""
        <div style="margin: 5px 0;">
            <div style="border-bottom: {i}px solid black; width: 40px; display: inline-block; margin-right: 5px;"></div>
            {int(lower)} ≤ Patients < {int(upper)} ({label})
        </div>
        """
    count_legend += "</div>"

    # Network options for clear visualization
    net.set_options("""
    {
        "nodes": {
            "font": {"size": 14},
            "shape": "dot"
        },
        "edges": {
            "font": {
                "size": 8,
                "align": "middle",
                "background": "white"
            },
            "smooth": {"type": "curvedCW", "roundness": 0.2}
        },
        "physics": {
            "enabled": true,
            "barnesHut": {
                "gravitationalConstant": -2000,
                "centralGravity": 0.3,
                "springLength": 200
            }
        }
    }
    """)

    # Add nodes with system-based layout and pastel colors
    unique_systems = set(condition_categories[cond] for cond in set(filtered_data['ConditionA']) | set(filtered_data['ConditionB']))
    radius = 300
    system_angles = {sys: i * (2 * math.pi / len(unique_systems)) for i, sys in enumerate(sorted(unique_systems))}
    
    # Add nodes with pastel colors
    for condition in set(filtered_data['ConditionA']) | set(filtered_data['ConditionB']):
        system = condition_categories.get(condition, "Other")
        base_color = SYSTEM_COLORS.get(system, SYSTEM_COLORS["Other"])
        angle = system_angles[system]
        
        # Add random variation to position
        x = radius * math.cos(angle) + random.uniform(-50, 50)
        y = radius * math.sin(angle) + random.uniform(-50, 50)
        
        # Create node with pastel color (using 50% transparency)
        net.add_node(
            condition,
            label=condition,
            title=f"{condition}\nSystem: {system}",
            x=x,
            y=y,
            color={'background': f"{base_color}50", 'border': base_color},
            size=30
        )

    # Add edges
    for _, row in filtered_data.iterrows():
        freq = row['PairFrequency']
        
        # Determine edge width based on frequency percentiles
        if freq < percentiles[1]:
            width = 1
        elif freq < percentiles[2]:
            width = 2
        elif freq < percentiles[3]:
            width = 3
        elif freq < percentiles[4]:
            width = 4
        else:
            width = 5

        # Edge label showing OR and Years
        edge_label = f"OR: {row['OddsRatio']:.1f}\nYears: {row['MedianDurationYearsWithIQR']}"
        
        net.add_edge(
            row['ConditionA'],
            row['ConditionB'],
            label=edge_label,
            title=edge_label,
            width=width,
            arrows={'to': {'enabled': True, 'scaleFactor': 0.5}},
            color={'color': 'rgba(128,128,128,0.7)', 'highlight': 'black'},
            font={'size': 8, 'color': 'black', 'strokeWidth': 2, 'strokeColor': 'white'}
        )

    # Generate final HTML with legends
    html = net.generate_html()
    final_html = html.replace('</body>', f'{legend_html}{count_legend}</body>')
    
    return final_html

def add_cohort_tab():
    """Add cohort analysis tab to the main app"""
    st.header("Cohort Network Analysis")
    st.markdown("""
    Visualize relationships between conditions as a network graph. 
    Node colors represent body systems, and edge thickness indicates association strength.
    """)

    main_col, control_col = st.columns([3, 1])

    with control_col:
        with st.container():
            st.markdown("### Control Panel")
            
            # Sliders for filtering
            min_or = st.slider(
                "Minimum Odds Ratio",
                1.0, 15.0, 2.0, 0.1,
                key="cohort_min_or",
                help="Filter relationships by minimum odds ratio"
            )

            min_freq = st.slider(
                "Minimum Pair Frequency",
                int(data['PairFrequency'].min()),
                int(data['PairFrequency'].max()),
                int(data['PairFrequency'].min()),
                help="Minimum number of occurrences required"
            )

            generate_button = st.button(
                "🔄 Generate Network",
                key="generate_network",
                help="Create network visualization"
            )

    with main_col:
        if generate_button:
            with st.spinner("🌐 Generating network visualization..."):
                try:
                    # Create visualization
                    html_content = create_network_visualization(data, min_or, min_freq)
                    
                    # Display network
                    st.components.v1.html(html_content, height=800)
                    
                    # Add download button
                    st.download_button(
                        label="📥 Download Network Visualization",
                        data=html_content,
                        file_name="condition_network.html",
                        mime="text/html"
                    )
                    
                except Exception as e:
                    st.error(f"Error generating network visualization: {str(e)}")


# Add these imports at the top with your other imports
def check_password():
    """Returns `True` if the user had the correct password."""
    def password_entered():
        """Checks whether a password entered by the user is correct."""
        if st.session_state["password"] == st.secrets["password"]:
            st.session_state["password_correct"] = True
            del st.session_state["password"]  # Don't store password
        else:
            st.session_state["password_correct"] = False

    # First run or password not correct
    if "password_correct" not in st.session_state:
        # Show input for password
        st.text_input(
            "Please enter the password",
            type="password",
            key="password",
            on_change=password_entered
        )
        return False

    # Password correct
    elif st.session_state["password_correct"]:
        return True
        
def add_footer():
    st.markdown(
        """
        <div class="footer">
            <div class="footer-copyright">
                <p>© 2024 DECODE Project. Loughborough University. Funded by the National Institute for Health and Care Research (NIHR). <a href="https://decode-project.org/research/"> DECODE Project Website </a> </p>
            </div>
        </div>
        """,
        unsafe_allow_html=True
    )  


def main():
    # Initialize session state for data persistence
    if 'sensitivity_results' not in st.session_state:
        st.session_state.sensitivity_results = None
    if 'network_html' not in st.session_state:
        st.session_state.network_html = None
    if 'combinations_results' not in st.session_state:
        st.session_state.combinations_results = None
    if 'combinations_fig' not in st.session_state:
        st.session_state.combinations_fig = None
    if 'personalized_html' not in st.session_state:
        st.session_state.personalized_html = None
    if 'selected_conditions' not in st.session_state:
        st.session_state.selected_conditions = []
    if 'min_or' not in st.session_state:
        st.session_state.min_or = 2.0
    if 'time_horizon' not in st.session_state:
        st.session_state.time_horizon = 5
    if 'time_margin' not in st.session_state:
        st.session_state.time_margin = 0.1
    if 'min_frequency' not in st.session_state:
        st.session_state.min_frequency = None
    if 'min_percentage' not in st.session_state:
        st.session_state.min_percentage = None
    if 'unique_conditions' not in st.session_state:
        st.session_state.unique_conditions = []
    if 'data_hash' not in st.session_state:
        st.session_state.data_hash = None
    if 'top_n_trajectories' not in st.session_state:
        st.session_state.top_n_trajectories = 5

    # Page configuration
    st.set_page_config(
        page_title="DECODE Project: Multimorbidity Analysis Tool for people with learning disability and MLTCs",
        layout="wide",
        initial_sidebar_state="expanded"
    )

    # Check password before showing any content
    if not check_password():
        st.stop()

    # Custom CSS
    st.markdown("""
        <style>
        .main {
            padding: 2rem;
        }
        .stButton > button {
            width: 100%;
            height: 3rem;
            margin: 1rem 0;
            background-color: #ff4b4b;
            color: white;
        }
        .stButton > button:hover {
            background-color: #ff3333;
        }
        .stTabs [data-baseweb="tab-list"] {
            gap: 2rem;
            padding: 1rem 0;
        }
        .stTabs [data-baseweb="tab"] {
            height: 4rem;
            white-space: pre-wrap;
            background-color: #e2e8f0;
            color: #1a202c;
            border-radius: 4px;
            font-weight: 500;
        }
        .stTabs [data-baseweb="tab"]:hover {
            background-color: #cbd5e0;
            color: #1a202c;
        }
        .stTabs [data-baseweb="tab"][aria-selected="true"] {
            background-color: #2c5282;
            color: white;
        }        
        div[data-testid="stSidebarNav"] {
            background-color: #f8f9fa;
            padding: 1rem;
            border-radius: 4px;
        }
        div[data-testid="stFileUploader"] {
            background-color: #f8f9fa;
            padding: 2rem;
            border-radius: 4px;
            margin-bottom: 2rem;
        }
        </style>
    """, unsafe_allow_html=True)

    # Header
    st.title("🏥 DECODE: Multimorbidity Analysis Tool for people with learning disability and MLTCs")
    st.markdown("""
    This tool helps analyse disease trajectories and comorbidity patterns in patient data.
    Upload your data file to begin analysis.
    """)

    try:
        # File selection container
        with st.container():
            selected_file = st.selectbox(
                "Select dataset", 
                CSV_FILES,
                format_func=get_readable_filename, 
                help="Choose from available datasets"
            )
            
        if selected_file:
            try:
                # Calculate hash of selected file  
                current_hash = hash(selected_file)
                
                # Check if this is a new file
                if 'data_hash' not in st.session_state or current_hash != st.session_state.data_hash:
                    # Clear all session state variables 
                    clear_session_state()
                    # Update the hash
                    st.session_state.data_hash = current_hash
                
                # Load and process data
                data, total_patients, gender, age_group = load_and_process_data(selected_file)
                
                if data is None:
                    st.error("Failed to load data. Please check your file selection.")
                    st.stop()
                
                # Data summary in an info box
                st.info(f"""
                📊 **Data Summary**  
                - Total Patients: {total_patients:,}
                - Gender: {gender}
                - Age Group: {age_group}
                """)



                # Create tabs with icons
                tabs = st.tabs([
                    "📈 Sensitivity Analysis",
                    "🔍 Condition Combinations",
                    "👤 Personalised Analysis",
                    "🎯 Personalised Trajectory Filter",
                    "🌐 Cohort Network"  
                ])

                # Sensitivity Analysis Tab
                with tabs[0]:
                    st.header("Sensitivity Analysis")
                    st.markdown("""
                    Explore how different odds ratio thresholds affect the number of disease
                    trajectories and population coverage.
                    """)

                    main_col, control_col = st.columns([3, 1])

                    with control_col:
                        with st.container():
                            st.markdown('<div class="control-panel">', unsafe_allow_html=True)
                            st.markdown("### Control Panel")
                            top_n = st.slider(
                                "Number of Top Trajectories",
                                min_value=1,
                                max_value=20,
                                value=st.session_state.top_n_trajectories,
                                step=1,
                                help="Select how many top trajectories to display"
                            )
                            st.session_state.top_n_trajectories = top_n
                            
                            analyse_button = st.button(
                                "🚀 Run Analysis",
                                key="run_sensitivity",
                                help="Click to perform sensitivity analysis"
                            )
                            st.markdown('</div>', unsafe_allow_html=True)

                    with main_col:
                        try:
                            if analyse_button:
                                with st.spinner("💫 Analysing data..."):
                                    # Clear previous results
                                    st.session_state.sensitivity_results = None
                                    
                                    # Generate new results with selected top_n
                                    results = perform_sensitivity_analysis(data, top_n=top_n)
                                    st.session_state.sensitivity_results = results

                                    display_df = results.drop('Top_Patterns', axis=1)
                                    st.subheader("Analysis Results")
                                    st.dataframe(
                                        display_df.style.background_gradient(cmap='YlOrRd', subset=['Coverage_Percent'])
                                    )

                                    st.subheader(f"Top {top_n} Strongest Trajectories")
                                    patterns_df = pd.DataFrame(results.iloc[0]['Top_Patterns'])
                                    st.dataframe(
                                        patterns_df.style.background_gradient(cmap='YlOrRd', subset=['OddsRatio'])
                                    )

                                    fig = create_sensitivity_plot(results)
                                    st.pyplot(fig)

                                    csv = display_df.to_csv(index=False)
                                    st.download_button(
                                        label="📥 Download Results",
                                        data=csv,
                                        file_name="sensitivity_analysis_results.csv",
                                        mime="text/csv"
                                    )
                            
                            # Display existing results if available
                            elif st.session_state.sensitivity_results is not None:
                                results = st.session_state.sensitivity_results
                                display_df = results.drop('Top_Patterns', axis=1)
                                
                                st.subheader("Analysis Results")
                                st.dataframe(
                                    display_df.style.background_gradient(cmap='YlOrRd', subset=['Coverage_Percent'])
                                )

                                num_patterns = len(results.iloc[0]['Top_Patterns'])
                                st.subheader(f"Top {num_patterns} Strongest Trajectories")
                                patterns_df = pd.DataFrame(results.iloc[0]['Top_Patterns'])
                                st.dataframe(
                                    patterns_df.style.background_gradient(cmap='YlOrRd', subset=['OddsRatio'])
                                )

                                fig = create_sensitivity_plot(results)
                                st.pyplot(fig)

                                csv = display_df.to_csv(index=False)
                                st.download_button(
                                    label="📥 Download Results",
                                    data=csv,
                                    file_name="sensitivity_analysis_results.csv",
                                    mime="text/csv"
                                )

                        except Exception as e:
                            st.error(f"Error in sensitivity analysis: {str(e)}")
                            st.session_state.sensitivity_results = None

                # Condition Combinations Tab
                with tabs[1]:
                    st.header("Condition Combinations Analysis")
                    
                    main_col, control_col = st.columns([3, 1])

                    with control_col:
                        with st.container():
                            st.markdown('<div class="control-panel">', unsafe_allow_html=True)
                            st.markdown("### Control Panel")
                            try:
                                min_freq_range = (data['PairFrequency'].min(), data['PairFrequency'].max())
                                min_frequency = st.slider(
                                    "Minimum Pair Frequency",
                                    int(min_freq_range[0]),
                                    int(min_freq_range[1]),
                                    int(min_freq_range[0]) if st.session_state.min_frequency is None
                                    else st.session_state.min_frequency,
                                    help="Minimum number of occurrences required"
                                )
                                st.session_state.min_frequency = min_frequency

                                min_percentage_range = (data['Percentage'].min(), data['Percentage'].max())
                                min_percentage = st.slider(
                                    "Minimum Prevalence (%)",
                                    float(min_percentage_range[0]),
                                    float(min_percentage_range[1]),
                                    float(min_percentage_range[0]) if st.session_state.min_percentage is None
                                    else st.session_state.min_percentage,
                                    0.1,
                                    help="Minimum percentage of population affected"
                                )
                                st.session_state.min_percentage = min_percentage

                                analyse_combinations_button = st.button(
                                    "🔍 Analyse Combinations",
                                    help="Click to analyse condition combinations"
                                )
                            except Exception as e:
                                st.error(f"Error setting up analysis parameters: {str(e)}")
                            st.markdown('</div>', unsafe_allow_html=True)

                    with main_col:
                        try:
                            if analyse_combinations_button:
                                with st.spinner("🔄 Analysing combinations..."):
                                    # Clear previous results
                                    st.session_state.combinations_results = None
                                    st.session_state.combinations_fig = None
                                    
                                    # Generate new results
                                    results_df = analyze_condition_combinations(
                                        data,
                                        min_percentage,
                                        min_frequency
                                    )

                                    if not results_df.empty:
                                        st.session_state.combinations_results = results_df
                                        
                                        st.subheader(f"Analysis Results ({len(results_df)} combinations)")
                                        st.dataframe(
                                            results_df.style.background_gradient(
                                                cmap='YlOrRd',
                                                subset=['Prevalence of the combination (%)']
                                            )
                                        )

                                        fig = create_combinations_plot(results_df)
                                        st.session_state.combinations_fig = fig
                                        st.pyplot(fig)

                                        csv = results_df.to_csv(index=False)
                                        st.download_button(
                                            label="📥 Download Results",
                                            data=csv,
                                            file_name="condition_combinations.csv",
                                            mime="text/csv"
                                        )
                                    else:
                                        st.warning("No combinations found matching the criteria. Try adjusting the parameters.")
                            
                            # Display existing results if available
                            elif st.session_state.combinations_results is not None:
                                results_df = st.session_state.combinations_results
                                st.subheader(f"Analysis Results ({len(results_df)} combinations)")
                                st.dataframe(
                                    results_df.style.background_gradient(
                                        cmap='YlOrRd',
                                        subset=['Prevalence of the combination (%)']
                                    )
                                )

                                if st.session_state.combinations_fig is not None:
                                    st.pyplot(st.session_state.combinations_fig)

                                csv = results_df.to_csv(index=False)
                                st.download_button(
                                    label="📥 Download Results",
                                    data=csv,
                                    file_name="condition_combinations.csv",
                                    mime="text/csv"
                                )

                        except Exception as e:
                            st.error(f"Error in combinations analysis: {str(e)}")
                            st.session_state.combinations_results = None
                            st.session_state.combinations_fig = None

                # Personalised Analysis Tab
                with tabs[2]:
                    st.header("Personalised Trajectory Analysis")
                    st.markdown("""
                    Analyse potential disease progressions based on a patient's current conditions,
                    considering population-level statistics and time-based progression patterns.
                    """)
                
                    main_col, control_col = st.columns([3, 1])
                
                    with control_col:
                        with st.container():
                            st.markdown('<div class="control-panel">', unsafe_allow_html=True)
                            st.markdown("### Control Panel")
                            
                            # Get min/max values from data
                            min_or_value = float(data['OddsRatio'].min())
                            max_or_value = float(data['OddsRatio'].max())
                            
                            min_or = st.slider(
                                "Minimum Odds Ratio",
                                min_value=min_or_value,
                                max_value=max_or_value,
                                value=st.session_state.min_or,
                                step=0.5,
                                key="personal_min_or",
                                help="Filter trajectories by minimum odds ratio"
                            )
                            st.session_state.min_or = min_or



                        
                                                                
                            # Get max years from data
                            max_years = math.ceil(data['MedianDurationYearsWithIQR'].apply(
                                lambda x: parse_iqr(x)[0]).max())
                            
                            time_horizon = st.slider(
                                "Time Horizon (years)",
                                min_value=1.0,
                                max_value=float(max_years),
                                value=float(st.session_state.time_horizon),
                                step=0.5,
                                key="personal_time_horizon",
                                help="Maximum time period to consider"
                            )
                            st.session_state.time_horizon = time_horizon
                    
                            time_margin = st.slider(
                                "Time Margin",
                                min_value=0.0,
                                max_value=0.5,
                                value=st.session_state.time_margin,
                                step=0.05,
                                key="personal_time_margin",
                                help="Allowable variation in time predictions"
                            )
                            st.session_state.time_margin = time_margin
                            
                            analyse_button = st.button(
                                "🔍 Analyse Trajectories",
                                key="personal_analyse",
                                help="Generate personalised analysis"
                            )
                            st.markdown('</div>', unsafe_allow_html=True)
                
                    with main_col:
                        st.markdown("""
                        <h4 style='font-size: 1.2em; font-weight: 600; color: #333; margin-bottom: 10px;'>
                            🔍 Please select all conditions that the patient currently has:
                        </h4>
                        """, unsafe_allow_html=True)
                        
                        # Initialize session state for selected conditions if not exists
                        if 'selected_conditions' not in st.session_state:
                            st.session_state.selected_conditions = []
                
                        # Get unique conditions only once
                        unique_conditions = sorted(set(data['ConditionA'].unique()) | set(data['ConditionB'].unique()))
                        
                        def on_condition_select():
                            # Update the session state directly from the widget value
                            st.session_state.selected_conditions = st.session_state.personal_select
                
                        # Use the multiselect with a callback
                        selected_conditions = st.multiselect(
                            "Select Current Conditions",
                            options=unique_conditions,
                            default=st.session_state.selected_conditions,
                            key="personal_select",
                            on_change=on_condition_select,
                            help="Choose all conditions that the patient currently has"
                        )
                
                        if selected_conditions and analyse_button:
                            with st.spinner("🔄 Generating personalised analysis..."):
                                # Generate new analysis
                                html_content = create_personalized_analysis(
                                    data,
                                    selected_conditions,
                                    time_horizon,
                                    time_margin,
                                    min_or
                                )
                                st.session_state.personalized_html = html_content
                
                                html_container = f"""
                                <div style="min-height: 800px; width: 100%; padding: 20px;">
                                    {html_content}
                                </div>
                                """
                                st.components.v1.html(html_container, height=1200, scrolling=True)
                                st.download_button(
                                    label="📥 Download Analysis",
                                    data=html_content,
                                    file_name="personalised_trajectory_analysis.html",
                                    mime="text/html"
                                )
                
                        # Display existing analysis if available
                        elif st.session_state.personalized_html is not None:
                            html_container = f"""
                            <div style="min-height: 800px; width: 100%; padding: 20px;">
                                {st.session_state.personalized_html}
                            </div>
                            """
                            st.components.v1.html(html_container, height=1200, scrolling=True)
                            st.download_button(
                                label="📥 Download Analysis",
                                data=st.session_state.personalized_html,
                                file_name="personalised_trajectory_analysis.html",
                                mime="text/html"
                            )

        
        
                with tabs[3]:
                    st.header("Custom Trajectory Filter")
                    st.markdown("""
                    Visualise disease trajectories based on custom odds ratio and frequency thresholds.
                    Select conditions and adjust filters to explore different trajectory patterns.
                    """)
                
                    main_col, control_col = st.columns([3, 1])
                
                    with control_col:
                        with st.container():
                            st.markdown('<div class="control-panel">', unsafe_allow_html=True)
                            st.markdown("### Control Panel")
                            try:
                                # Get min/max values from data
                                min_or_value = float(data['OddsRatio'].min())
                                max_or_value = float(data['OddsRatio'].max())
                                min_freq_value = int(data['PairFrequency'].min())
                                max_freq_value = int(data['PairFrequency'].max())
                                
                                min_or = st.slider(
                                    "Minimum Odds Ratio",
                                    min_value=min_or_value,
                                    max_value=max_or_value,
                                    value=st.session_state.min_or,
                                    step=0.5,
                                    key="custom_min_or",
                                    help="Filter trajectories by minimum odds ratio"
                                )
                
                                min_freq = st.slider(
                                    "Minimum Frequency",
                                    min_value=min_freq_value,
                                    max_value=max_freq_value,
                                    value=min_freq_value,
                                    step=1,
                                    help="Minimum number of occurrences required"
                                )
                
                                # Filter data based on both OR and frequency
                                filtered_data = data[
                                    (data['OddsRatio'] >= min_or) &
                                    (data['PairFrequency'] >= min_freq)
                                ]
                
                                # Get conditions from filtered data
                                unique_conditions = sorted(set(
                                    filtered_data['ConditionA'].unique()) |
                                    set(filtered_data['ConditionB'].unique())
                                )
                
                                # Use the same session state as tab 2
                                if 'selected_conditions' not in st.session_state:
                                    st.session_state.selected_conditions = []
                
                                def on_condition_select():
                                    # Update the shared session state
                                    st.session_state.selected_conditions = st.session_state.custom_select
                
                                selected_conditions = st.multiselect(
                                    "Select Initial Conditions",
                                    options=unique_conditions,
                                    default=st.session_state.selected_conditions,
                                    key="custom_select",
                                    on_change=on_condition_select,
                                    help="Choose the starting conditions for trajectory analysis"
                                )
                
                        
                                if selected_conditions:
                                    max_years = math.ceil(filtered_data['MedianDurationYearsWithIQR']
                                                    .apply(lambda x: parse_iqr(x)[0]).max())
                                    time_horizon = st.slider(
                                        "Time Horizon (years)",
                                        min_value=1.0,
                                        max_value=float(max_years),  # Convert to float
                                        value=float(st.session_state.time_horizon),  # Convert to float
                                        step=0.5,  
                                        key="custom_time_horizon",
                                        help="Maximum time period to consider"
                                    )


                                    time_margin = st.slider(
                                        "Time Margin",
                                        0.0, 0.5, st.session_state.time_margin, 0.05,
                                        key="custom_time_margin",
                                        help="Allowable variation in time predictions"
                                    )
                
                                    generate_button = st.button(
                                        "🔄 Generate Network",
                                        key="custom_generate",
                                        help="Click to generate trajectory network"
                                    )
                
                            except Exception as e:
                                st.error(f"Error in custom trajectory analysis: {str(e)}")
                            st.markdown('</div>', unsafe_allow_html=True)
                
                    with main_col:
                        if selected_conditions and generate_button:
                            with st.spinner("🌐 Generating network..."):
                                try:
                                    # Clear previous network
                                    st.session_state.network_html = None
                                    
                                    # Generate new network
                                    html_content = create_network_graph(
                                        filtered_data,
                                        selected_conditions,
                                        min_or,
                                        time_horizon,
                                        time_margin
                                    )
                                    st.session_state.network_html = html_content
                                    st.components.v1.html(html_content, height=800)
                
                                    st.download_button(
                                        label="📥 Download Network",
                                        data=html_content,
                                        file_name="custom_trajectory_network.html",
                                        mime="text/html"
                                    )
                                except Exception as viz_error:
                                    st.error(f"Failed to generate network visualisation: {str(viz_error)}")
                                    st.session_state.network_html = None
                
                        # Display existing network if available
                        elif st.session_state.network_html is not None:
                            st.components.v1.html(st.session_state.network_html, height=800)
                            st.download_button(
                                label="📥 Download Network",
                                data=st.session_state.network_html,
                                file_name="custom_trajectory_network.html",
                                mime="text/html"
                            )

                
            
            
                with tabs[4]:
                    st.header("Cohort Network Analysis")
                    st.markdown("""
                    Visualize relationships between conditions as a network graph. 
                    Node colors represent body systems, and edge thickness indicates association strength.
                    """)
                
                    main_col, control_col = st.columns([3, 1])
                
                    with control_col:
                        with st.container():
                            st.markdown("### Control Panel")
                            
                            # Dynamically set slider ranges based on the loaded data
                            min_or_range = (data['OddsRatio'].min(), data['OddsRatio'].max())
                            min_freq_range = (data['PairFrequency'].min(), data['PairFrequency'].max())
                            
                            # Sliders for filtering
                            min_or = st.slider(
                                "Minimum Odds Ratio",
                                float(min_or_range[0]), float(min_or_range[1]), 2.0, 0.1,
                                key="cohort_network_min_or",
                                help="Filter relationships by minimum odds ratio"
                            )
                
                            min_freq = st.slider(
                                "Minimum Pair Frequency",
                                int(min_freq_range[0]),
                                int(min_freq_range[1]),
                                int(min_freq_range[0]),
                                key="cohort_network_min_freq",
                                help="Minimum number of occurrences required"
                            )
                
                            generate_button = st.button(
                                "🔄 Generate Network",
                                key="cohort_network_generate",
                                help="Create network visualization"
                            )
                
                    with main_col:
                        if generate_button:
                            with st.spinner("🌐 Generating network visualization..."):
                                try:
                                    # Calculate summary statistics
                                    filtered_data = data[
                                        (data['OddsRatio'] >= min_or) &
                                        (data['PairFrequency'] >= min_freq)
                                    ]
                
                                    # Add a check to ensure filtered_data is not empty
                                    if filtered_data.empty:
                                        st.warning("No data matches the current filter criteria. Please adjust the sliders.")
                                        return
                
                                    summary_info = {
                                        'sex': gender,
                                        'age_group': age_group,
                                        'total_patients': total_patients,
                                        'odds_ratio_min': filtered_data['OddsRatio'].min(),
                                        'odds_ratio_max': filtered_data['OddsRatio'].max(),
                                        'min_prevalence': filtered_data['Percentage'].min(),
                                        'min_prevalence_patients': int((filtered_data['Percentage'].min() * total_patients) / 100),
                                        'condition_pairs': len(filtered_data),
                                        'total_odds_ratio': filtered_data['OddsRatio'].sum()
                                    }
                
                                    # Create visualization
                                    html_content = create_network_visualization(data, min_or, min_freq)
                                    
                                    # Display summary information
                                    st.info(f"""
                                    **Filtered Condition Network (min OR: {min_or:.1f}, min frequency: {min_freq:.1f})**
                                    **Sex:** {summary_info['sex']}. 
                                    **Age group:** {summary_info['age_group']}. 
                                    **Total patients with diagnoses in this group:** {summary_info['total_patients']:,}. 
                                    **Odds ratio range:** [{summary_info['odds_ratio_min']:.2f} - {summary_info['odds_ratio_max']:.2f}]. 
                                    **Observed minimum prevalence:** {summary_info['min_prevalence']:.2f}% ({summary_info['min_prevalence_patients']:,} patients). 
                                    **Number of condition pairs shown:** {summary_info['condition_pairs']}. 
                                    **Total sum of odds ratios:** {summary_info['total_odds_ratio']:.2f}.
                                    """)
                                    
                                    # Display network
                                    st.components.v1.html(html_content, height=800)
                                    
                                    # Add download button
                                    st.download_button(
                                        label="📥 Download Network Visualization",
                                        data=html_content,
                                        file_name="condition_network.html",
                                        mime="text/html",
                                        key="cohort_network_download"
                                    )
                                    
                                except Exception as e:
                                    st.error(f"Error generating network visualization: {str(e)}")
                
            except Exception as e:
                st.error(f"Error processing data: {str(e)}")
                st.stop()

    except Exception as e:
        st.error(f"Application error: {str(e)}")
        st.stop()
        
    add_footer()     

if __name__ == "__main__":
    main()<|MERGE_RESOLUTION|>--- conflicted
+++ resolved
@@ -17,20 +17,6 @@
 from io import StringIO
 
 CSV_FILES = [
-<<<<<<< HEAD
-    'Females_45to64_preprocessed.csv',
-    'Females_65plus_preprocessed.csv', 
-    'Females_below45_preprocessed.csv',
-    'Males_45to64_preprocessed.csv',
-    'Males_65plus_preprocessed.csv',
-    'Males_below45_preprocessed.csv',
-    'FEMALE_45to64_SAIL_preprocessed.csv',
-    'SAIL_FEMALE_65plus_preprocessed.csv',
-    'SAIL_FEMALE_below45_preprocessed.csv',    
-    'SAIL_MALE_45to64_preprocessed.csv',
-    'SAIL_MALE_65plus_preprocessed.csv',
-    'SAIL_MALE_below45_preprocessed.csv'
-=======
     'Females_45to64.csv',
     'Females_65plus.csv', 
     'Females_below45.csv',
@@ -43,7 +29,6 @@
     'SAIL_MALES_45to64.csv',
     'SAIL_MALES_65plus.csv',
     'SAIL_MALES_below45.csv'
->>>>>>> 0969ac4b
     ]
 
 def get_readable_filename(filename):
@@ -59,19 +44,6 @@
         return 'Males 65 years and over'
     elif filename == 'Males_below45_preprocessed.csv':
         return 'Males below 45 years'
-<<<<<<< HEAD
-    if filename == 'FEMALE_45to64_SAIL_preprocessed.csv':
-        return 'Females 45 to 64 years SAIL'
-    elif filename == 'SAIL_FEMALE_65plus_preprocessed.csv':
-        return 'SAIL Females 65 years and over'
-    elif filename == 'SAIL_FEMALE_below45_preprocessed.csv':
-        return 'SAIL Females below 45 years'
-    elif filename == 'SAIL_MALE_45to64_preprocessed.csv':
-        return 'SAIL Males 45 to 64 years'
-    elif filename == 'SAIL_MALE_65plus_preprocessed.csv':
-        return 'SAIL Males 65 years and over'
-    elif filename == 'SAIL_MALE_below45_preprocessed.csv':
-=======
     if filename == 'SAIL_FEMALES_45to64.csv':
         return 'SAIL Females 45 to 64 years'
     elif filename == 'SAIL_FEMALES_65plus.csv':
@@ -83,7 +55,6 @@
     elif filename == 'SAIL_MALES_65plus.csv':
         return 'SAIL Males 65 years and over'
     elif filename == 'SAIL_MALES_below45.csv':
->>>>>>> 0969ac4b
         return 'SAIL Males below 45 years'
     else:
         return filename
